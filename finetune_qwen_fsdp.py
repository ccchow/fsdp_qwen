--- conflicted
+++ resolved
@@ -1,13 +1,8 @@
 #!/usr/bin/env python
 """
 Fine-tune Qwen-0.5B on FineWeb-Edu (sample-10BT) using Hugging Face Accelerate
-<<<<<<< HEAD
-with FSDP + CPU-offload on a single RTX 3090.  About 12 GB GPU RAM at
-batch-2×1024.
-=======
 with FSDP + CPU-offload on a single RTX 3090. The outer Diloco step now uses an
 SGD optimizer running on CPU.  About 12 GB GPU RAM at batch-2×1024.
->>>>>>> 8f76c974
 
 Usage (single machine):
   accelerate launch --config_file fsdp_single_gpu.yaml finetune_qwen_fsdp.py \
