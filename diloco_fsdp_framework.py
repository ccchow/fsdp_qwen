#!/usr/bin/env python
"""Generic DiLoCo/FSDP training framework.

This module provides the :class:`DilocoFSDPTrainer` class which implements a
training loop for decentralized fine-tuning using Fully Sharded Data Parallel
(FSDP) and the DiLoCo outer optimization step. It now uses a
``DeviceMesh`` to synchronize the outer gradients across ranks so that
each worker applies the same update. The original
``finetune_qwen_fsdp.py`` script is now a thin wrapper around this framework.
"""

from __future__ import annotations

import os
from dataclasses import dataclass, field
from functools import partial
from typing import Iterable, Tuple, Optional

import torch
from datasets import load_dataset, IterableDataset
import torch.optim as optim
from torch.utils.data import DataLoader
from torch.distributed import barrier
from torch.distributed.device_mesh import DeviceMesh
import torch.distributed as dist
from transformers import AutoTokenizer, AutoModelForCausalLM, get_scheduler
from accelerate import Accelerator
from accelerate.utils import FullyShardedDataParallelPlugin
from tqdm.auto import tqdm


@dataclass
class TrainerConfig:
    """Configuration options for :class:`DilocoFSDPTrainer`."""

    model_name: str
    dataset_name: str
    subset: str
    output_dir: str
    seq_len: int = 1024
    batch_size: int = 2
    grad_accum: int = 8
    lr: float = 2e-5
    max_steps: int = 10_000
    diloco_loops: int = 1
    outer_lr: float = 1e-3
    outer_momentum: float = 0.0
    text_field: Optional[str] = None
<<<<<<< HEAD
    inner_opt: str = "AdamW"
    inner_opt_kwargs: dict = field(default_factory=dict)
    outer_opt: str = "SGD"
    outer_opt_kwargs: dict = field(default_factory=dict)
=======
    log_with: Optional[str] = None
    log_dir: Optional[str] = None
    eval_batches: int = 0

    def __post_init__(self) -> None:
        """Validate configuration values."""
        if self.diloco_loops <= 0:
            raise ValueError("diloco_loops must be > 0")
        if not 0.0 <= self.outer_momentum <= 1.0:
            raise ValueError("outer_momentum must be between 0.0 and 1.0")
        if self.lr <= 0 or self.outer_lr <= 0:
            raise ValueError("learning rate values must be positive")
>>>>>>> aaef6c53


class DilocoFSDPTrainer:
    """Trainer implementing DiLoCo + FSDP for generic models and datasets."""

    def __init__(self, config: TrainerConfig, accelerator: Optional[Accelerator] = None):
        self.config = config

        if accelerator is None:
            self._fsdp_plugin = FullyShardedDataParallelPlugin()
            self.accelerator = Accelerator(
                gradient_accumulation_steps=config.grad_accum,
                fsdp_plugin=self._fsdp_plugin,
            )
        else:
            self.accelerator = accelerator
            self._fsdp_plugin = getattr(self.accelerator.state, "fsdp_plugin", None)

        self.device = self.accelerator.device
        self.is_main = self.accelerator.is_main_process

        self.writer = None
        if config.log_with == "tensorboard" and self.is_main:
            from torch.utils.tensorboard import SummaryWriter
            log_dir = config.log_dir or os.path.join(config.output_dir, "logs")
            self.writer = SummaryWriter(log_dir)
        elif config.log_with == "wandb" and self.is_main:
            try:
                import wandb  # type: ignore

                wandb.init(project="diloco_fsdp", dir=config.output_dir, config=vars(config))
                self.writer = wandb
            except Exception:
                print("wandb logging requested but not available")

        self.global_step = 0

        # Create a per-node process group so FSDP only shards within each node
        self.fsdp_process_group = None
        if self.accelerator.num_processes > 1 and dist.is_initialized():
            local_world = int(os.environ.get("LOCAL_WORLD_SIZE", self.accelerator.num_processes))
            rank = dist.get_rank()
            start = (rank // local_world) * local_world
            ranks = list(range(start, start + local_world))
            self.fsdp_process_group = dist.new_group(ranks=ranks)
            if self._fsdp_plugin is not None:
                self._fsdp_plugin.fsdp_process_group = self.fsdp_process_group

        # --- Tokenizer & model ---
        self.tokenizer = AutoTokenizer.from_pretrained(
            config.model_name, use_fast=False, trust_remote_code=True
        )
        if self.tokenizer.pad_token is None:
            self.tokenizer.pad_token = self.tokenizer.eos_token
        self.model = AutoModelForCausalLM.from_pretrained(
            config.model_name,
            torch_dtype=torch.bfloat16
            if self.accelerator.mixed_precision == "bf16"
            else torch.float16,
            trust_remote_code=True,
        )
        self.model.config.use_cache = False
        self.model.gradient_checkpointing_enable()

        # --- Dataset streaming ---
        self.raw_dataset, self.text_field = self._get_dataset()
        self.collate_fn = partial(
            self._tokenize_batch, text_field=self.text_field, seq_len=config.seq_len
        )
        self.dataloader = DataLoader(
            self.raw_dataset, batch_size=config.batch_size, collate_fn=self.collate_fn
        )

        # --- Optimizer & scheduler ---
        try:
            inner_cls = getattr(optim, config.inner_opt)
        except AttributeError as e:
            raise ValueError(f"Unknown optimizer: {config.inner_opt}") from e

        inner_kwargs = {"lr": config.lr, "weight_decay": 0.01}
        inner_kwargs.update(config.inner_opt_kwargs)
        self.optimizer = inner_cls(self.model.parameters(), **inner_kwargs)
        self.lr_scheduler = get_scheduler(
            "cosine",
            optimizer=self.optimizer,
            num_warmup_steps=100,
            num_training_steps=config.max_steps,
        )

        (
            self.model,
            self.optimizer,
            self.dataloader,
            self.lr_scheduler,
        ) = self.accelerator.prepare(self.model, self.optimizer, self.dataloader, self.lr_scheduler)

        try:
            outer_cls = getattr(optim, config.outer_opt)
        except AttributeError as e:
            raise ValueError(f"Unknown optimizer: {config.outer_opt}") from e

        outer_kwargs = {"lr": config.outer_lr}
        if "momentum" not in config.outer_opt_kwargs:
            outer_kwargs["momentum"] = config.outer_momentum
        outer_kwargs.update(config.outer_opt_kwargs)
        self.outer_optimizer = outer_cls(self.model.parameters(), **outer_kwargs)

        if self.accelerator.num_processes > 1:
            device_ids = list(range(self.accelerator.num_processes))
            self.device_mesh = DeviceMesh("cuda", device_ids)
        else:
            self.device_mesh = None

        # Store a compressed snapshot of the parameters to reduce memory
        # overhead.  Using float16 provides a reasonable trade-off between
        # precision and size and avoids cloning the full parameter tensors.
        with torch.no_grad():
            params = [p.detach().cpu().to(torch.float16) for p in self.model.parameters()]
            self.prev_vector = torch.nn.utils.parameters_to_vector(params)
        if config.outer_momentum > 0:
            self.momentum_buffer = torch.zeros_like(self.prev_vector)
        else:
            self.momentum_buffer = None

        self.grad_params = [
            torch.nn.Parameter(torch.zeros_like(p), requires_grad=False)
            for p in self.model.parameters()
        ]

    # ------------------------------------------------------------------
    def _get_dataset(self) -> Tuple[IterableDataset, str]:
        ds = load_dataset(
            self.config.dataset_name,
            name=self.config.subset,
            split="train",
            streaming=True,
        )
        first = next(iter(ds.take(1)))
        if self.config.text_field:
            if self.config.text_field not in first:
                raise ValueError(f"Dataset has no field '{self.config.text_field}'")
            field = self.config.text_field
        else:
            if "text" in first:
                field = "text"
            elif "content" in first:
                field = "content"
            else:
                raise ValueError(
                    "Dataset must contain a 'text' or 'content' field; use text_field param"
                )
        return ds, field

    # ------------------------------------------------------------------
    def _tokenize_batch(self, examples, text_field: str, seq_len: int):
        texts = [ex[text_field] for ex in examples]
        tokens = self.tokenizer(
            texts,
            max_length=seq_len,
            truncation=True,
            padding="max_length",
            return_tensors="pt",
        )
        tokens["labels"] = tokens["input_ids"].clone()
        return tokens

    # ------------------------------------------------------------------
    def _log(self, metrics: dict, step: int) -> None:
        """Log metrics to the configured backend."""
        if self.writer is None:
            return
        if self.config.log_with == "tensorboard":
            for k, v in metrics.items():
                self.writer.add_scalar(k, v, step)
        elif self.config.log_with == "wandb":
            self.writer.log(metrics, step=step)

    # ------------------------------------------------------------------
    def _grad_norm(self) -> float:
        norms = [p.grad.detach().float().norm() for p in self.model.parameters() if p.grad is not None]
        if norms:
            return torch.norm(torch.stack(norms)).item()
        return 0.0

    # ------------------------------------------------------------------
    def _validate(self, num_batches: int) -> float:
        """Run a simple validation loop and return mean loss."""
        self.model.eval()
        losses = []
        for i, batch in enumerate(self.dataloader):
            if i >= num_batches:
                break
            with torch.no_grad():
                outputs = self.model(**batch)
                losses.append(outputs.loss.item())
        self.model.train()
        if not losses:
            return float("nan")
        return sum(losses) / len(losses)

    # ------------------------------------------------------------------
    def train(self):
        cfg = self.config
        if not hasattr(self, "global_step"):
            self.global_step = 0
        if not hasattr(self, "writer"):
            self.writer = None
        progress_bar = tqdm(
            range(cfg.max_steps * cfg.diloco_loops), disable=not self.is_main
        )
        self.model.train()
        try:
          for _ in range(cfg.diloco_loops):
              step = 0
              for batch in self.dataloader:
                  with self.accelerator.accumulate(self.model):
                      outputs = self.model(**batch)
                      loss = outputs.loss
                      self.accelerator.backward(loss)
                      if self.accelerator.sync_gradients:
                          grad_norm = self._grad_norm()
                          self.optimizer.step()
                          self.lr_scheduler.step()
                          self.optimizer.zero_grad()
                          step += 1
                          self.global_step += 1
                          progress_bar.update(1)
                          if self.is_main:
                              lr = self.lr_scheduler.get_last_lr()[0] if hasattr(self.lr_scheduler, "get_last_lr") else self.optimizer.param_groups[0]["lr"]
                              metrics = {
                                  "train/loss": loss.item(),
                                  "lr": lr,
                                  "grad_norm": grad_norm,
                              }
                              self._log(metrics, self.global_step)
                              if step % 20 == 0:
                                  progress_bar.set_description(
                                      f"loss {loss.item():.4f}"
                                  )
                          if step >= cfg.max_steps:
                              break
              if self.device_mesh is not None:
                  barrier()
              with torch.no_grad():
                  curr_vector = torch.nn.utils.parameters_to_vector(
                      [p.detach().cpu() for p in self.model.parameters()]
                  ).to(self.prev_vector.dtype)
                  delta = curr_vector - self.prev_vector
                  if cfg.outer_momentum > 0:
                      self.momentum_buffer.mul_(cfg.outer_momentum).add_(delta)
                      delta = self.momentum_buffer
                  delta_gpu = delta.to(self.device, dtype=self.grad_params[0].dtype)
                  handle = None
                  if self.device_mesh is not None:
                      pg = self.device_mesh.get_group()
                      handle = dist.all_reduce(delta_gpu, group=pg, async_op=True)
                  if handle is not None:
                      handle.wait()
                  torch.nn.utils.vector_to_parameters(delta_gpu, self.grad_params)
                  for p, g in zip(self.model.parameters(), self.grad_params):
                      p.grad = g.data
                  self.prev_vector.copy_(curr_vector)
              delta_norm = delta.norm().item()
              self.outer_optimizer.step()
              self.outer_optimizer.zero_grad()
              if self.is_main:
                  self._log({"outer/delta_norm": delta_norm}, self.global_step)
                  if cfg.eval_batches > 0:
                      val_loss = self._validate(cfg.eval_batches)
                      self._log({"val/loss": val_loss}, self.global_step)
              for p in self.model.parameters():
                  p.grad = None
        except KeyboardInterrupt:
            if self.is_main:
                print("\n⚠️  Training interrupted. Saving checkpoint...")
            self._save_final()
            return
        except RuntimeError as e:
            if self.is_main:
                print(f"\n❌  RuntimeError during training: {e}")
                print("Attempting graceful shutdown...")
            self.accelerator.wait_for_everyone()
            return

        self._save_final()
        if self.writer is not None and self.config.log_with == "tensorboard":
            self.writer.close()

    # ------------------------------------------------------------------
    def _save_final(self):
        self.accelerator.wait_for_everyone()
        unwrapped = self.accelerator.unwrap_model(self.model)
        state_dict = self.accelerator.get_state_dict(self.model)
        if self.is_main:
            os.makedirs(self.config.output_dir, exist_ok=True)
            unwrapped.save_pretrained(self.config.output_dir, state_dict=state_dict)
            self.tokenizer.save_pretrained(self.config.output_dir)
            print(f"\n✅  Model saved to: {self.config.output_dir}")


__all__ = ["DilocoFSDPTrainer", "TrainerConfig"]<|MERGE_RESOLUTION|>--- conflicted
+++ resolved
@@ -46,15 +46,13 @@
     outer_lr: float = 1e-3
     outer_momentum: float = 0.0
     text_field: Optional[str] = None
-<<<<<<< HEAD
+    log_with: Optional[str] = None
+    log_dir: Optional[str] = None
+    eval_batches: int = 0
     inner_opt: str = "AdamW"
     inner_opt_kwargs: dict = field(default_factory=dict)
     outer_opt: str = "SGD"
     outer_opt_kwargs: dict = field(default_factory=dict)
-=======
-    log_with: Optional[str] = None
-    log_dir: Optional[str] = None
-    eval_batches: int = 0
 
     def __post_init__(self) -> None:
         """Validate configuration values."""
@@ -64,7 +62,6 @@
             raise ValueError("outer_momentum must be between 0.0 and 1.0")
         if self.lr <= 0 or self.outer_lr <= 0:
             raise ValueError("learning rate values must be positive")
->>>>>>> aaef6c53
 
 
 class DilocoFSDPTrainer:
