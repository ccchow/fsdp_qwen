#!/usr/bin/env python
"""Generic DiLoCo/FSDP training framework.

This module provides the :class:`DilocoFSDPTrainer` class which implements a
training loop for decentralized fine-tuning using Fully Sharded Data Parallel
(FSDP) and the DiLoCo outer optimization step. It now uses a
``DeviceMesh`` to synchronize the outer gradients across ranks so that
each worker applies the same update. The original
``finetune_qwen_fsdp.py`` script is now a thin wrapper around this framework.
"""

from __future__ import annotations

import os
from dataclasses import dataclass
from functools import partial
from typing import Iterable, Tuple, Optional

import torch
from datasets import load_dataset, IterableDataset
from torch.optim import AdamW, SGD
from torch.utils.data import DataLoader
from torch.distributed import barrier
from torch.distributed.device_mesh import DeviceMesh
import torch.distributed as dist
from transformers import AutoTokenizer, AutoModelForCausalLM, get_scheduler
from accelerate import Accelerator
from accelerate.utils import FullyShardedDataParallelPlugin
from tqdm.auto import tqdm


@dataclass
class TrainerConfig:
    """Configuration options for :class:`DilocoFSDPTrainer`."""

    model_name: str
    dataset_name: str
    subset: str
    output_dir: str
    seq_len: int = 1024
    batch_size: int = 2
    grad_accum: int = 8
    lr: float = 2e-5
    max_steps: int = 10_000
    diloco_loops: int = 1
    outer_lr: float = 1e-3
    outer_momentum: float = 0.0
    text_field: Optional[str] = None
    log_with: Optional[str] = None
    log_dir: Optional[str] = None
    eval_batches: int = 0


class DilocoFSDPTrainer:
    """Trainer implementing DiLoCo + FSDP for generic models and datasets."""

    def __init__(self, config: TrainerConfig, accelerator: Optional[Accelerator] = None):
        self.config = config

        if accelerator is None:
            self._fsdp_plugin = FullyShardedDataParallelPlugin()
            self.accelerator = Accelerator(
                gradient_accumulation_steps=config.grad_accum,
                fsdp_plugin=self._fsdp_plugin,
            )
        else:
            self.accelerator = accelerator
            self._fsdp_plugin = getattr(self.accelerator.state, "fsdp_plugin", None)

        self.device = self.accelerator.device
        self.is_main = self.accelerator.is_main_process

        self.writer = None
        if config.log_with == "tensorboard" and self.is_main:
            from torch.utils.tensorboard import SummaryWriter
            log_dir = config.log_dir or os.path.join(config.output_dir, "logs")
            self.writer = SummaryWriter(log_dir)
        elif config.log_with == "wandb" and self.is_main:
            try:
                import wandb  # type: ignore

                wandb.init(project="diloco_fsdp", dir=config.output_dir, config=vars(config))
                self.writer = wandb
            except Exception:
                print("wandb logging requested but not available")

        self.global_step = 0

        # Create a per-node process group so FSDP only shards within each node
        self.fsdp_process_group = None
        if self.accelerator.num_processes > 1 and dist.is_initialized():
            local_world = int(os.environ.get("LOCAL_WORLD_SIZE", self.accelerator.num_processes))
            rank = dist.get_rank()
            start = (rank // local_world) * local_world
            ranks = list(range(start, start + local_world))
            self.fsdp_process_group = dist.new_group(ranks=ranks)
            if self._fsdp_plugin is not None:
                self._fsdp_plugin.fsdp_process_group = self.fsdp_process_group

        # --- Tokenizer & model ---
        self.tokenizer = AutoTokenizer.from_pretrained(
            config.model_name, use_fast=False, trust_remote_code=True
        )
        if self.tokenizer.pad_token is None:
            self.tokenizer.pad_token = self.tokenizer.eos_token
        self.model = AutoModelForCausalLM.from_pretrained(
            config.model_name,
            torch_dtype=torch.bfloat16
            if self.accelerator.mixed_precision == "bf16"
            else torch.float16,
            trust_remote_code=True,
        )
        self.model.config.use_cache = False
        self.model.gradient_checkpointing_enable()

        # --- Dataset streaming ---
        self.raw_dataset, self.text_field = self._get_dataset()
        self.collate_fn = partial(
            self._tokenize_batch, text_field=self.text_field, seq_len=config.seq_len
        )
        self.dataloader = DataLoader(
            self.raw_dataset, batch_size=config.batch_size, collate_fn=self.collate_fn
        )

        # --- Optimizer & scheduler ---
        self.optimizer = AdamW(self.model.parameters(), lr=config.lr, weight_decay=0.01)
        self.lr_scheduler = get_scheduler(
            "cosine",
            optimizer=self.optimizer,
            num_warmup_steps=100,
            num_training_steps=config.max_steps,
        )

        (
            self.model,
            self.optimizer,
            self.dataloader,
            self.lr_scheduler,
        ) = self.accelerator.prepare(self.model, self.optimizer, self.dataloader, self.lr_scheduler)

        self.outer_optimizer = SGD(
            self.model.parameters(), lr=config.outer_lr, momentum=config.outer_momentum
        )

        if self.accelerator.num_processes > 1:
            device_ids = list(range(self.accelerator.num_processes))
            self.device_mesh = DeviceMesh("cuda", device_ids)
        else:
            self.device_mesh = None

        # Store a compressed snapshot of the parameters to reduce memory
        # overhead.  Using float16 provides a reasonable trade-off between
        # precision and size and avoids cloning the full parameter tensors.
        with torch.no_grad():
            params = [p.detach().cpu().to(torch.float16) for p in self.model.parameters()]
            self.prev_vector = torch.nn.utils.parameters_to_vector(params)
        if config.outer_momentum > 0:
            self.momentum_buffer = torch.zeros_like(self.prev_vector)
        else:
            self.momentum_buffer = None

        self.grad_params = [
            torch.nn.Parameter(torch.zeros_like(p), requires_grad=False)
            for p in self.model.parameters()
        ]

    # ------------------------------------------------------------------
    def _get_dataset(self) -> Tuple[IterableDataset, str]:
        ds = load_dataset(
            self.config.dataset_name,
            name=self.config.subset,
            split="train",
            streaming=True,
        )
        first = next(iter(ds.take(1)))
        if self.config.text_field:
            if self.config.text_field not in first:
                raise ValueError(f"Dataset has no field '{self.config.text_field}'")
            field = self.config.text_field
        else:
            if "text" in first:
                field = "text"
            elif "content" in first:
                field = "content"
            else:
                raise ValueError(
                    "Dataset must contain a 'text' or 'content' field; use text_field param"
                )
        return ds, field

    # ------------------------------------------------------------------
    def _tokenize_batch(self, examples, text_field: str, seq_len: int):
        texts = [ex[text_field] for ex in examples]
        tokens = self.tokenizer(
            texts,
            max_length=seq_len,
            truncation=True,
            padding="max_length",
            return_tensors="pt",
        )
        tokens["labels"] = tokens["input_ids"].clone()
        return tokens

    # ------------------------------------------------------------------
    def _log(self, metrics: dict, step: int) -> None:
        """Log metrics to the configured backend."""
        if self.writer is None:
            return
        if self.config.log_with == "tensorboard":
            for k, v in metrics.items():
                self.writer.add_scalar(k, v, step)
        elif self.config.log_with == "wandb":
            self.writer.log(metrics, step=step)

    # ------------------------------------------------------------------
    def _grad_norm(self) -> float:
        norms = [p.grad.detach().float().norm() for p in self.model.parameters() if p.grad is not None]
        if norms:
            return torch.norm(torch.stack(norms)).item()
        return 0.0

    # ------------------------------------------------------------------
    def _validate(self, num_batches: int) -> float:
        """Run a simple validation loop and return mean loss."""
        self.model.eval()
        losses = []
        for i, batch in enumerate(self.dataloader):
            if i >= num_batches:
                break
            with torch.no_grad():
                outputs = self.model(**batch)
                losses.append(outputs.loss.item())
        self.model.train()
        if not losses:
            return float("nan")
        return sum(losses) / len(losses)

    # ------------------------------------------------------------------
    def train(self):
        cfg = self.config
        if not hasattr(self, "global_step"):
            self.global_step = 0
        if not hasattr(self, "writer"):
            self.writer = None
        progress_bar = tqdm(
            range(cfg.max_steps * cfg.diloco_loops), disable=not self.is_main
        )
        self.model.train()
<<<<<<< HEAD
        try:
            for _ in range(cfg.diloco_loops):
                step = 0
                for batch in self.dataloader:
                    with self.accelerator.accumulate(self.model):
                        outputs = self.model(**batch)
                        loss = outputs.loss
                        self.accelerator.backward(loss)
                        if self.accelerator.sync_gradients:
                            self.optimizer.step()
                            self.lr_scheduler.step()
                            self.optimizer.zero_grad()
                            step += 1
                            progress_bar.update(1)
                            if self.is_main and step % 20 == 0:
                                progress_bar.set_description(
                                    f"loss {loss.item():.4f}"
                                )
                            if step >= cfg.max_steps:
                                break
                if self.device_mesh is not None:
                    barrier()
                with torch.no_grad():
                    curr_vector = torch.nn.utils.parameters_to_vector(
                        [p.detach().cpu() for p in self.model.parameters()]
                    ).to(self.prev_vector.dtype)
                    delta = curr_vector - self.prev_vector
                    if cfg.outer_momentum > 0:
                        self.momentum_buffer.mul_(cfg.outer_momentum).add_(delta)
                        delta = self.momentum_buffer
                    delta_gpu = delta.to(self.device, dtype=self.grad_params[0].dtype)
                    if self.device_mesh is not None:
                        self.device_mesh.all_reduce(delta_gpu)
                        delta_gpu.div_(self.accelerator.num_processes)
                    torch.nn.utils.vector_to_parameters(delta_gpu, self.grad_params)
                    for p, g in zip(self.model.parameters(), self.grad_params):
                        p.grad = g.data
                    self.prev_vector.copy_(curr_vector)
                self.outer_optimizer.step()
                self.outer_optimizer.zero_grad()
                for p in self.model.parameters():
                    p.grad = None
        except KeyboardInterrupt:
            if self.is_main:
                print("\n⚠️  Training interrupted. Saving checkpoint...")
            self._save_final()
            return
        except RuntimeError as e:
            if self.is_main:
                print(f"\n❌  RuntimeError during training: {e}")
                print("Attempting graceful shutdown...")
            self.accelerator.wait_for_everyone()
            return
=======
        for _ in range(cfg.diloco_loops):
            step = 0
            for batch in self.dataloader:
                with self.accelerator.accumulate(self.model):
                    outputs = self.model(**batch)
                    loss = outputs.loss
                    self.accelerator.backward(loss)
                    if self.accelerator.sync_gradients:
                        grad_norm = self._grad_norm()
                        self.optimizer.step()
                        self.lr_scheduler.step()
                        self.optimizer.zero_grad()
                        step += 1
                        self.global_step += 1
                        progress_bar.update(1)
                        if self.is_main:
                            lr = self.lr_scheduler.get_last_lr()[0] if hasattr(self.lr_scheduler, "get_last_lr") else self.optimizer.param_groups[0]["lr"]
                            metrics = {
                                "train/loss": loss.item(),
                                "lr": lr,
                                "grad_norm": grad_norm,
                            }
                            self._log(metrics, self.global_step)
                            if step % 20 == 0:
                                progress_bar.set_description(
                                    f"loss {loss.item():.4f}"
                                )
                        if step >= cfg.max_steps:
                            break
            if self.device_mesh is not None:
                barrier()
            with torch.no_grad():
                curr_vector = torch.nn.utils.parameters_to_vector(
                    [p.detach().cpu() for p in self.model.parameters()]
                ).to(self.prev_vector.dtype)
                delta = curr_vector - self.prev_vector
                if cfg.outer_momentum > 0:
                    self.momentum_buffer.mul_(cfg.outer_momentum).add_(delta)
                    delta = self.momentum_buffer
                delta_gpu = delta.to(self.device, dtype=self.grad_params[0].dtype)
                if self.device_mesh is not None:
                    self.device_mesh.all_reduce(delta_gpu)
                    delta_gpu.div_(self.accelerator.num_processes)
                torch.nn.utils.vector_to_parameters(delta_gpu, self.grad_params)
                for p, g in zip(self.model.parameters(), self.grad_params):
                    p.grad = g.data
                self.prev_vector.copy_(curr_vector)
            delta_norm = delta.norm().item()
            self.outer_optimizer.step()
            self.outer_optimizer.zero_grad()
            if self.is_main:
                self._log({"outer/delta_norm": delta_norm}, self.global_step)
                if cfg.eval_batches > 0:
                    val_loss = self._validate(cfg.eval_batches)
                    self._log({"val/loss": val_loss}, self.global_step)
            for p in self.model.parameters():
                p.grad = None
>>>>>>> 3476866a
        self._save_final()
        if self.writer is not None and self.config.log_with == "tensorboard":
            self.writer.close()

    # ------------------------------------------------------------------
    def _save_final(self):
        self.accelerator.wait_for_everyone()
        unwrapped = self.accelerator.unwrap_model(self.model)
        state_dict = self.accelerator.get_state_dict(self.model)
        if self.is_main:
            os.makedirs(self.config.output_dir, exist_ok=True)
            unwrapped.save_pretrained(self.config.output_dir, state_dict=state_dict)
            self.tokenizer.save_pretrained(self.config.output_dir)
            print(f"\n✅  Model saved to: {self.config.output_dir}")


__all__ = ["DilocoFSDPTrainer", "TrainerConfig"]<|MERGE_RESOLUTION|>--- conflicted
+++ resolved
@@ -246,49 +246,64 @@
             range(cfg.max_steps * cfg.diloco_loops), disable=not self.is_main
         )
         self.model.train()
-<<<<<<< HEAD
         try:
-            for _ in range(cfg.diloco_loops):
-                step = 0
-                for batch in self.dataloader:
-                    with self.accelerator.accumulate(self.model):
-                        outputs = self.model(**batch)
-                        loss = outputs.loss
-                        self.accelerator.backward(loss)
-                        if self.accelerator.sync_gradients:
-                            self.optimizer.step()
-                            self.lr_scheduler.step()
-                            self.optimizer.zero_grad()
-                            step += 1
-                            progress_bar.update(1)
-                            if self.is_main and step % 20 == 0:
-                                progress_bar.set_description(
-                                    f"loss {loss.item():.4f}"
-                                )
-                            if step >= cfg.max_steps:
-                                break
-                if self.device_mesh is not None:
-                    barrier()
-                with torch.no_grad():
-                    curr_vector = torch.nn.utils.parameters_to_vector(
-                        [p.detach().cpu() for p in self.model.parameters()]
-                    ).to(self.prev_vector.dtype)
-                    delta = curr_vector - self.prev_vector
-                    if cfg.outer_momentum > 0:
-                        self.momentum_buffer.mul_(cfg.outer_momentum).add_(delta)
-                        delta = self.momentum_buffer
-                    delta_gpu = delta.to(self.device, dtype=self.grad_params[0].dtype)
-                    if self.device_mesh is not None:
-                        self.device_mesh.all_reduce(delta_gpu)
-                        delta_gpu.div_(self.accelerator.num_processes)
-                    torch.nn.utils.vector_to_parameters(delta_gpu, self.grad_params)
-                    for p, g in zip(self.model.parameters(), self.grad_params):
-                        p.grad = g.data
-                    self.prev_vector.copy_(curr_vector)
-                self.outer_optimizer.step()
-                self.outer_optimizer.zero_grad()
-                for p in self.model.parameters():
-                    p.grad = None
+          for _ in range(cfg.diloco_loops):
+              step = 0
+              for batch in self.dataloader:
+                  with self.accelerator.accumulate(self.model):
+                      outputs = self.model(**batch)
+                      loss = outputs.loss
+                      self.accelerator.backward(loss)
+                      if self.accelerator.sync_gradients:
+                          grad_norm = self._grad_norm()
+                          self.optimizer.step()
+                          self.lr_scheduler.step()
+                          self.optimizer.zero_grad()
+                          step += 1
+                          self.global_step += 1
+                          progress_bar.update(1)
+                          if self.is_main:
+                              lr = self.lr_scheduler.get_last_lr()[0] if hasattr(self.lr_scheduler, "get_last_lr") else self.optimizer.param_groups[0]["lr"]
+                              metrics = {
+                                  "train/loss": loss.item(),
+                                  "lr": lr,
+                                  "grad_norm": grad_norm,
+                              }
+                              self._log(metrics, self.global_step)
+                              if step % 20 == 0:
+                                  progress_bar.set_description(
+                                      f"loss {loss.item():.4f}"
+                                  )
+                          if step >= cfg.max_steps:
+                              break
+              if self.device_mesh is not None:
+                  barrier()
+              with torch.no_grad():
+                  curr_vector = torch.nn.utils.parameters_to_vector(
+                      [p.detach().cpu() for p in self.model.parameters()]
+                  ).to(self.prev_vector.dtype)
+                  delta = curr_vector - self.prev_vector
+                  if cfg.outer_momentum > 0:
+                      self.momentum_buffer.mul_(cfg.outer_momentum).add_(delta)
+                      delta = self.momentum_buffer
+                  delta_gpu = delta.to(self.device, dtype=self.grad_params[0].dtype)
+                  if self.device_mesh is not None:
+                      self.device_mesh.all_reduce(delta_gpu)
+                      delta_gpu.div_(self.accelerator.num_processes)
+                  torch.nn.utils.vector_to_parameters(delta_gpu, self.grad_params)
+                  for p, g in zip(self.model.parameters(), self.grad_params):
+                      p.grad = g.data
+                  self.prev_vector.copy_(curr_vector)
+              delta_norm = delta.norm().item()
+              self.outer_optimizer.step()
+              self.outer_optimizer.zero_grad()
+              if self.is_main:
+                  self._log({"outer/delta_norm": delta_norm}, self.global_step)
+                  if cfg.eval_batches > 0:
+                      val_loss = self._validate(cfg.eval_batches)
+                      self._log({"val/loss": val_loss}, self.global_step)
+              for p in self.model.parameters():
+                  p.grad = None
         except KeyboardInterrupt:
             if self.is_main:
                 print("\n⚠️  Training interrupted. Saving checkpoint...")
@@ -300,65 +315,7 @@
                 print("Attempting graceful shutdown...")
             self.accelerator.wait_for_everyone()
             return
-=======
-        for _ in range(cfg.diloco_loops):
-            step = 0
-            for batch in self.dataloader:
-                with self.accelerator.accumulate(self.model):
-                    outputs = self.model(**batch)
-                    loss = outputs.loss
-                    self.accelerator.backward(loss)
-                    if self.accelerator.sync_gradients:
-                        grad_norm = self._grad_norm()
-                        self.optimizer.step()
-                        self.lr_scheduler.step()
-                        self.optimizer.zero_grad()
-                        step += 1
-                        self.global_step += 1
-                        progress_bar.update(1)
-                        if self.is_main:
-                            lr = self.lr_scheduler.get_last_lr()[0] if hasattr(self.lr_scheduler, "get_last_lr") else self.optimizer.param_groups[0]["lr"]
-                            metrics = {
-                                "train/loss": loss.item(),
-                                "lr": lr,
-                                "grad_norm": grad_norm,
-                            }
-                            self._log(metrics, self.global_step)
-                            if step % 20 == 0:
-                                progress_bar.set_description(
-                                    f"loss {loss.item():.4f}"
-                                )
-                        if step >= cfg.max_steps:
-                            break
-            if self.device_mesh is not None:
-                barrier()
-            with torch.no_grad():
-                curr_vector = torch.nn.utils.parameters_to_vector(
-                    [p.detach().cpu() for p in self.model.parameters()]
-                ).to(self.prev_vector.dtype)
-                delta = curr_vector - self.prev_vector
-                if cfg.outer_momentum > 0:
-                    self.momentum_buffer.mul_(cfg.outer_momentum).add_(delta)
-                    delta = self.momentum_buffer
-                delta_gpu = delta.to(self.device, dtype=self.grad_params[0].dtype)
-                if self.device_mesh is not None:
-                    self.device_mesh.all_reduce(delta_gpu)
-                    delta_gpu.div_(self.accelerator.num_processes)
-                torch.nn.utils.vector_to_parameters(delta_gpu, self.grad_params)
-                for p, g in zip(self.model.parameters(), self.grad_params):
-                    p.grad = g.data
-                self.prev_vector.copy_(curr_vector)
-            delta_norm = delta.norm().item()
-            self.outer_optimizer.step()
-            self.outer_optimizer.zero_grad()
-            if self.is_main:
-                self._log({"outer/delta_norm": delta_norm}, self.global_step)
-                if cfg.eval_batches > 0:
-                    val_loss = self._validate(cfg.eval_batches)
-                    self._log({"val/loss": val_loss}, self.global_step)
-            for p in self.model.parameters():
-                p.grad = None
->>>>>>> 3476866a
+
         self._save_final()
         if self.writer is not None and self.config.log_with == "tensorboard":
             self.writer.close()
