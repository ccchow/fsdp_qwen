#!/usr/bin/env python
"""Generic DiLoCo/FSDP training framework.

This module provides the :class:`DilocoFSDPTrainer` class which implements a
training loop for decentralized fine-tuning using Fully Sharded Data Parallel
(FSDP) and the DiLoCo outer optimization step. It now uses a
``DeviceMesh`` to synchronize the outer gradients across ranks so that
each worker applies the same update. The original
``finetune_qwen_fsdp.py`` script is now a thin wrapper around this framework.
"""

from __future__ import annotations

import os
from dataclasses import dataclass, field
from functools import partial
from typing import Iterable, Tuple, Optional

import torch
from datasets import load_dataset, IterableDataset
import torch.optim as optim
from torch.utils.data import DataLoader
from torch.distributed import barrier
from torch.distributed.device_mesh import DeviceMesh
import torch.distributed as dist
from transformers import AutoTokenizer, AutoModelForCausalLM, get_scheduler
from accelerate import Accelerator
from accelerate.utils import FullyShardedDataParallelPlugin
from tqdm.auto import tqdm


@dataclass
class TrainerConfig:
    """Configuration options for :class:`DilocoFSDPTrainer`."""

    model_name: str
    dataset_name: str
    subset: str
    output_dir: str
    seq_len: int = 1024
    batch_size: int = 2
    grad_accum: int = 8
    lr: float = 2e-5
    max_steps: int = 10_000
    diloco_loops: int = 1
    outer_lr: float = 1e-3
    outer_momentum: float = 0.0
    text_field: Optional[str] = None
<<<<<<< HEAD
    num_workers: int = 0
    dynamic_batch: bool = False
    seed: int = 0
    shuffle_buffer: int = 10_000
=======
    log_with: Optional[str] = None
    log_dir: Optional[str] = None
    eval_batches: int = 0
    inner_opt: str = "AdamW"
    inner_opt_kwargs: dict = field(default_factory=dict)
    outer_opt: str = "SGD"
    outer_opt_kwargs: dict = field(default_factory=dict)

    def __post_init__(self) -> None:
        """Validate configuration values."""
        if self.diloco_loops <= 0:
            raise ValueError("diloco_loops must be > 0")
        if not 0.0 <= self.outer_momentum <= 1.0:
            raise ValueError("outer_momentum must be between 0.0 and 1.0")
        if self.lr <= 0 or self.outer_lr <= 0:
            raise ValueError("learning rate values must be positive")
>>>>>>> 5d48e77c


class DilocoFSDPTrainer:
    """Trainer implementing DiLoCo + FSDP for generic models and datasets."""

    def __init__(self, config: TrainerConfig, accelerator: Optional[Accelerator] = None):
        self.config = config

        if accelerator is None:
            self._fsdp_plugin = FullyShardedDataParallelPlugin()
            self.accelerator = Accelerator(
                gradient_accumulation_steps=config.grad_accum,
                fsdp_plugin=self._fsdp_plugin,
            )
        else:
            self.accelerator = accelerator
            self._fsdp_plugin = getattr(self.accelerator.state, "fsdp_plugin", None)

        self.device = self.accelerator.device
        self.is_main = self.accelerator.is_main_process

        self.writer = None
        if config.log_with == "tensorboard" and self.is_main:
            from torch.utils.tensorboard import SummaryWriter
            log_dir = config.log_dir or os.path.join(config.output_dir, "logs")
            self.writer = SummaryWriter(log_dir)
        elif config.log_with == "wandb" and self.is_main:
            try:
                import wandb  # type: ignore

                wandb.init(project="diloco_fsdp", dir=config.output_dir, config=vars(config))
                self.writer = wandb
            except Exception:
                print("wandb logging requested but not available")

        self.global_step = 0

        # Create a per-node process group so FSDP only shards within each node
        self.fsdp_process_group = None
        if self.accelerator.num_processes > 1 and dist.is_initialized():
            local_world = int(os.environ.get("LOCAL_WORLD_SIZE", self.accelerator.num_processes))
            rank = dist.get_rank()
            start = (rank // local_world) * local_world
            ranks = list(range(start, start + local_world))
            self.fsdp_process_group = dist.new_group(ranks=ranks)
            if self._fsdp_plugin is not None:
                self._fsdp_plugin.fsdp_process_group = self.fsdp_process_group

        # --- Tokenizer & model ---
        self.tokenizer = AutoTokenizer.from_pretrained(
            config.model_name, use_fast=False, trust_remote_code=True
        )
        if self.tokenizer.pad_token is None:
            self.tokenizer.pad_token = self.tokenizer.eos_token
        self.model = AutoModelForCausalLM.from_pretrained(
            config.model_name,
            torch_dtype=torch.bfloat16
            if self.accelerator.mixed_precision == "bf16"
            else torch.float16,
            trust_remote_code=True,
        )
        self.model.config.use_cache = False
        self.model.gradient_checkpointing_enable()

        # --- Dataset streaming ---
        self.raw_dataset, self.text_field = self._get_dataset()
        self.collate_fn = partial(
            self._tokenize_batch,
            text_field=self.text_field,
            seq_len=config.seq_len,
            dynamic_batch=config.dynamic_batch,
        )
        self.dataloader = DataLoader(
            self.raw_dataset,
            batch_size=config.batch_size,
            num_workers=config.num_workers,
            collate_fn=self.collate_fn,
        )

        # --- Optimizer & scheduler ---
        try:
            inner_cls = getattr(optim, config.inner_opt)
        except AttributeError as e:
            raise ValueError(f"Unknown optimizer: {config.inner_opt}") from e

        inner_kwargs = {"lr": config.lr, "weight_decay": 0.01}
        inner_kwargs.update(config.inner_opt_kwargs)
        self.optimizer = inner_cls(self.model.parameters(), **inner_kwargs)
        self.lr_scheduler = get_scheduler(
            "cosine",
            optimizer=self.optimizer,
            num_warmup_steps=100,
            num_training_steps=config.max_steps,
        )

        (
            self.model,
            self.optimizer,
            self.dataloader,
            self.lr_scheduler,
        ) = self.accelerator.prepare(self.model, self.optimizer, self.dataloader, self.lr_scheduler)

        try:
            outer_cls = getattr(optim, config.outer_opt)
        except AttributeError as e:
            raise ValueError(f"Unknown optimizer: {config.outer_opt}") from e

        outer_kwargs = {"lr": config.outer_lr}
        if "momentum" not in config.outer_opt_kwargs:
            outer_kwargs["momentum"] = config.outer_momentum
        outer_kwargs.update(config.outer_opt_kwargs)
        self.outer_optimizer = outer_cls(self.model.parameters(), **outer_kwargs)

        if self.accelerator.num_processes > 1:
            device_ids = list(range(self.accelerator.num_processes))
            self.device_mesh = DeviceMesh("cuda", device_ids)
        else:
            self.device_mesh = None

        # Store a compressed snapshot of the parameters to reduce memory
        # overhead.  Using float16 provides a reasonable trade-off between
        # precision and size and avoids cloning the full parameter tensors.
        with torch.no_grad():
            params = [p.detach().cpu().to(torch.float16) for p in self.model.parameters()]
            self.prev_vector = torch.nn.utils.parameters_to_vector(params)
        if config.outer_momentum > 0:
            self.momentum_buffer = torch.zeros_like(self.prev_vector)
        else:
            self.momentum_buffer = None

        self.grad_params = [
            torch.nn.Parameter(torch.zeros_like(p), requires_grad=False)
            for p in self.model.parameters()
        ]

    # ------------------------------------------------------------------
    def _get_dataset(self) -> Tuple[IterableDataset, str]:
        ds = load_dataset(
            self.config.dataset_name,
            name=self.config.subset,
            split="train",
            streaming=True,
        )
        ds = ds.shuffle(self.config.shuffle_buffer, seed=self.config.seed)
        first = next(iter(ds.take(1)))
        if self.config.text_field:
            if self.config.text_field not in first:
                raise ValueError(f"Dataset has no field '{self.config.text_field}'")
            field = self.config.text_field
        else:
            if "text" in first:
                field = "text"
            elif "content" in first:
                field = "content"
            else:
                raise ValueError(
                    "Dataset must contain a 'text' or 'content' field; use text_field param"
                )
        return ds, field

    # ------------------------------------------------------------------
    def _tokenize_batch(self, examples, text_field: str, seq_len: int, dynamic_batch: bool):
        texts = [ex[text_field] for ex in examples]
        tokens = self.tokenizer(
            texts,
            max_length=seq_len,
            truncation=True,
            padding=True if dynamic_batch else "max_length",
            return_tensors="pt",
        )
        tokens["labels"] = tokens["input_ids"].clone()
        return tokens

    # ------------------------------------------------------------------
    def _log(self, metrics: dict, step: int) -> None:
        """Log metrics to the configured backend."""
        if self.writer is None:
            return
        if self.config.log_with == "tensorboard":
            for k, v in metrics.items():
                self.writer.add_scalar(k, v, step)
        elif self.config.log_with == "wandb":
            self.writer.log(metrics, step=step)

    # ------------------------------------------------------------------
    def _grad_norm(self) -> float:
        norms = [p.grad.detach().float().norm() for p in self.model.parameters() if p.grad is not None]
        if norms:
            return torch.norm(torch.stack(norms)).item()
        return 0.0

    # ------------------------------------------------------------------
    def _validate(self, num_batches: int) -> float:
        """Run a simple validation loop and return mean loss."""
        self.model.eval()
        losses = []
        for i, batch in enumerate(self.dataloader):
            if i >= num_batches:
                break
            with torch.no_grad():
                outputs = self.model(**batch)
                losses.append(outputs.loss.item())
        self.model.train()
        if not losses:
            return float("nan")
        return sum(losses) / len(losses)

    # ------------------------------------------------------------------
    def train(self):
        cfg = self.config
        if not hasattr(self, "global_step"):
            self.global_step = 0
        if not hasattr(self, "writer"):
            self.writer = None
        progress_bar = tqdm(
            range(cfg.max_steps * cfg.diloco_loops), disable=not self.is_main
        )
        self.model.train()
        try:
          for _ in range(cfg.diloco_loops):
              step = 0
              for batch in self.dataloader:
                  with self.accelerator.accumulate(self.model):
                      outputs = self.model(**batch)
                      loss = outputs.loss
                      self.accelerator.backward(loss)
                      if self.accelerator.sync_gradients:
                          grad_norm = self._grad_norm()
                          self.optimizer.step()
                          self.lr_scheduler.step()
                          self.optimizer.zero_grad()
                          step += 1
                          self.global_step += 1
                          progress_bar.update(1)
                          if self.is_main:
                              lr = self.lr_scheduler.get_last_lr()[0] if hasattr(self.lr_scheduler, "get_last_lr") else self.optimizer.param_groups[0]["lr"]
                              metrics = {
                                  "train/loss": loss.item(),
                                  "lr": lr,
                                  "grad_norm": grad_norm,
                              }
                              self._log(metrics, self.global_step)
                              if step % 20 == 0:
                                  progress_bar.set_description(
                                      f"loss {loss.item():.4f}"
                                  )
                          if step >= cfg.max_steps:
                              break
              if self.device_mesh is not None:
                  barrier()
              with torch.no_grad():
                  curr_vector = torch.nn.utils.parameters_to_vector(
                      [p.detach().cpu() for p in self.model.parameters()]
                  ).to(self.prev_vector.dtype)
                  delta = curr_vector - self.prev_vector
                  if cfg.outer_momentum > 0:
                      self.momentum_buffer.mul_(cfg.outer_momentum).add_(delta)
                      delta = self.momentum_buffer
                  delta_gpu = delta.to(self.device, dtype=self.grad_params[0].dtype)
                  handle = None
                  if self.device_mesh is not None:
                      pg = self.device_mesh.get_group()
                      handle = dist.all_reduce(delta_gpu, group=pg, async_op=True)
                  if handle is not None:
                      handle.wait()
                  torch.nn.utils.vector_to_parameters(delta_gpu, self.grad_params)
                  for p, g in zip(self.model.parameters(), self.grad_params):
                      p.grad = g.data
                  self.prev_vector.copy_(curr_vector)
              delta_norm = delta.norm().item()
              self.outer_optimizer.step()
              self.outer_optimizer.zero_grad()
              if self.is_main:
                  self._log({"outer/delta_norm": delta_norm}, self.global_step)
                  if cfg.eval_batches > 0:
                      val_loss = self._validate(cfg.eval_batches)
                      self._log({"val/loss": val_loss}, self.global_step)
              for p in self.model.parameters():
                  p.grad = None
        except KeyboardInterrupt:
            if self.is_main:
                print("\n⚠️  Training interrupted. Saving checkpoint...")
            self._save_final()
            return
        except RuntimeError as e:
            if self.is_main:
                print(f"\n❌  RuntimeError during training: {e}")
                print("Attempting graceful shutdown...")
            self.accelerator.wait_for_everyone()
            return

        self._save_final()
        if self.writer is not None and self.config.log_with == "tensorboard":
            self.writer.close()

    # ------------------------------------------------------------------
    def _save_final(self):
        self.accelerator.wait_for_everyone()
        unwrapped = self.accelerator.unwrap_model(self.model)
        state_dict = self.accelerator.get_state_dict(self.model)
        if self.is_main:
            os.makedirs(self.config.output_dir, exist_ok=True)
            unwrapped.save_pretrained(self.config.output_dir, state_dict=state_dict)
            self.tokenizer.save_pretrained(self.config.output_dir)
            print(f"\n✅  Model saved to: {self.config.output_dir}")


__all__ = ["DilocoFSDPTrainer", "TrainerConfig"]<|MERGE_RESOLUTION|>--- conflicted
+++ resolved
@@ -46,12 +46,6 @@
     outer_lr: float = 1e-3
     outer_momentum: float = 0.0
     text_field: Optional[str] = None
-<<<<<<< HEAD
-    num_workers: int = 0
-    dynamic_batch: bool = False
-    seed: int = 0
-    shuffle_buffer: int = 10_000
-=======
     log_with: Optional[str] = None
     log_dir: Optional[str] = None
     eval_batches: int = 0
@@ -59,6 +53,10 @@
     inner_opt_kwargs: dict = field(default_factory=dict)
     outer_opt: str = "SGD"
     outer_opt_kwargs: dict = field(default_factory=dict)
+    num_workers: int = 0
+    dynamic_batch: bool = False
+    seed: int = 0
+    shuffle_buffer: int = 10_000
 
     def __post_init__(self) -> None:
         """Validate configuration values."""
@@ -68,7 +66,6 @@
             raise ValueError("outer_momentum must be between 0.0 and 1.0")
         if self.lr <= 0 or self.outer_lr <= 0:
             raise ValueError("learning rate values must be positive")
->>>>>>> 5d48e77c
 
 
 class DilocoFSDPTrainer:
