#!/usr/bin/env python
"""Generic DiLoCo/FSDP training framework.

This module provides the :class:`DilocoFSDPTrainer` class which implements a
training loop for decentralized fine-tuning using Fully Sharded Data Parallel
(FSDP) and the DiLoCo outer optimization step. It now uses a
``DeviceMesh`` to synchronize the outer gradients across ranks so that
each worker applies the same update. The original
``finetune_qwen_fsdp.py`` script is now a thin wrapper around this framework.
"""

from __future__ import annotations

import os
from dataclasses import dataclass, field
from functools import partial
from typing import Optional
from copy import deepcopy

import torch
from datasets import IterableDataset
import torch.optim as optim
from torch.utils.data import DataLoader
from torch.distributed.device_mesh import DeviceMesh
import torch.distributed as dist
from transformers import AutoTokenizer, AutoModelForCausalLM, get_scheduler
from accelerate import Accelerator
from accelerate.utils import FullyShardedDataParallelPlugin
from tqdm.auto import tqdm

from dataset_utils import DatasetLoader
from outer_optimizer import OuterOptimizer


@dataclass
class TrainerConfig:
    """Configuration options for :class:`DilocoFSDPTrainer`."""

    model_name: str
    dataset_name: str
    subset: str
    output_dir: str
    seq_len: int = 1024
    batch_size: int = 2
    grad_accum: int = 8
    lr: float = 2e-5
    max_steps: int = 10_000
    diloco_loops: int = 1
    outer_lr: float = 1e-3
    outer_momentum: float = 0.0
    outer_lr_schedule: Optional[str] = None
    outer_grad_clip: Optional[float] = None
    text_field: Optional[str] = None
    checkpoint_steps: int = 0
    resume_from: Optional[str] = None
    log_with: Optional[str] = None
    log_dir: Optional[str] = None
    eval_batches: int = 0
    inner_opt: str = "AdamW"
    inner_opt_kwargs: dict = field(default_factory=dict)
    outer_opt: str = "SGD"
    outer_opt_kwargs: dict = field(default_factory=dict)
    num_workers: int = 0
    dynamic_batch: bool = False
    seed: int = 0
    shuffle_buffer: int = 10_000

    def __post_init__(self) -> None:
        """Validate configuration values."""
        if self.diloco_loops <= 0:
            raise ValueError("diloco_loops must be > 0")
        if not 0.0 <= self.outer_momentum <= 1.0:
            raise ValueError("outer_momentum must be between 0.0 and 1.0")
        if self.lr <= 0 or self.outer_lr <= 0:
            raise ValueError("learning rate values must be positive")


class DilocoFSDPTrainer:
    """Trainer implementing DiLoCo + FSDP for generic models and datasets."""

    def __init__(self, config: TrainerConfig, accelerator: Optional[Accelerator] = None):
        self.config = config

        if accelerator is None:
            self._fsdp_plugin = FullyShardedDataParallelPlugin()
            self.accelerator = Accelerator(
                gradient_accumulation_steps=config.grad_accum,
                fsdp_plugin=self._fsdp_plugin,
            )
        else:
            self.accelerator = accelerator
            self._fsdp_plugin = getattr(self.accelerator.state, "fsdp_plugin", None)

        self.device = self.accelerator.device
        self.is_main = self.accelerator.is_main_process

        self.writer = None
        if config.log_with == "tensorboard" and self.is_main:
            from torch.utils.tensorboard import SummaryWriter
            log_dir = config.log_dir or os.path.join(config.output_dir, "logs")
            self.writer = SummaryWriter(log_dir)
        elif config.log_with == "wandb" and self.is_main:
            try:
                import wandb  # type: ignore

                wandb.init(project="diloco_fsdp", dir=config.output_dir, config=vars(config))
                self.writer = wandb
            except Exception:
                print("wandb logging requested but not available")

        self.global_step = 0

        # Create a per-node process group so FSDP only shards within each node
        self.fsdp_process_group = None
        if self.accelerator.num_processes > 1 and dist.is_initialized():
            local_world = int(os.environ.get("LOCAL_WORLD_SIZE", self.accelerator.num_processes))
            rank = dist.get_rank()
            start = (rank // local_world) * local_world
            ranks = list(range(start, start + local_world))
            self.fsdp_process_group = dist.new_group(ranks=ranks)
            if self._fsdp_plugin is not None:
                self._fsdp_plugin.fsdp_process_group = self.fsdp_process_group

        # --- Tokenizer & model ---
        self.tokenizer = AutoTokenizer.from_pretrained(
            config.model_name, use_fast=False, trust_remote_code=True
        )
        if self.tokenizer.pad_token is None:
            self.tokenizer.pad_token = self.tokenizer.eos_token
        self.model = AutoModelForCausalLM.from_pretrained(
            config.model_name,
            torch_dtype=torch.bfloat16
            if self.accelerator.mixed_precision == "bf16"
            else torch.float16,
            trust_remote_code=True,
        )
        self.model.config.use_cache = False
        self.model.gradient_checkpointing_enable()

        # --- Dataset streaming ---
        self.dataset_loader = DatasetLoader(
            config.dataset_name,
            config.subset,
            text_field=config.text_field,
            shuffle_buffer=config.shuffle_buffer,
            seed=config.seed,
        )
        self.raw_dataset, self.text_field = self.dataset_loader.load()
        self.collate_fn = partial(
            DatasetLoader.tokenize_batch,
            self.tokenizer,
            text_field=self.text_field,
            seq_len=config.seq_len,
            dynamic_batch=config.dynamic_batch,
        )
        self.dataloader = DataLoader(
            self.raw_dataset,
            batch_size=config.batch_size,
            num_workers=config.num_workers,
            collate_fn=self.collate_fn,
        )

        # --- Optimizer & scheduler ---
        try:
            inner_cls = getattr(optim, config.inner_opt)
        except AttributeError as e:
            raise ValueError(f"Unknown optimizer: {config.inner_opt}") from e

        inner_kwargs = {"lr": config.lr, "weight_decay": 0.01}
        inner_kwargs.update(config.inner_opt_kwargs)
        self.optimizer = inner_cls(self.model.parameters(), **inner_kwargs)
        self.lr_scheduler = get_scheduler(
            "cosine",
            optimizer=self.optimizer,
            num_warmup_steps=100,
            num_training_steps=config.max_steps,
        )

        (
            self.model,
            self.optimizer,
            self.dataloader,
            self.lr_scheduler,
        ) = self.accelerator.prepare(self.model, self.optimizer, self.dataloader, self.lr_scheduler)

        try:
            outer_cls = getattr(optim, config.outer_opt)
        except AttributeError as e:
            raise ValueError(f"Unknown optimizer: {config.outer_opt}") from e

        outer_kwargs = {"lr": config.outer_lr}
        if "momentum" not in config.outer_opt_kwargs:
            outer_kwargs["momentum"] = config.outer_momentum
        outer_kwargs.update(config.outer_opt_kwargs)
        base_outer = outer_cls(self.model.parameters(), **outer_kwargs)
        self.outer_optimizer = base_outer
        if config.outer_lr_schedule:
            outer_sched = get_scheduler(
                config.outer_lr_schedule,
                optimizer=base_outer,
                num_warmup_steps=0,
                num_training_steps=config.diloco_loops,
            )
        else:
            outer_sched = None

        if self.accelerator.num_processes > 1:
            device_ids = list(range(self.accelerator.num_processes))
            self.device_mesh = DeviceMesh("cuda", device_ids)
        else:
            self.device_mesh = None

        self.outer_opt = OuterOptimizer(
            self.model,
            base_outer,
            device=self.device,
            device_mesh=self.device_mesh,
            momentum=config.outer_momentum,
            grad_clip=config.outer_grad_clip,
            lr_scheduler=outer_sched,
        )

        self.start_step = 0
        if config.resume_from:
            self.start_step = self.load_checkpoint(config.resume_from)

    # ------------------------------------------------------------------
<<<<<<< HEAD
    def _get_dataset(self) -> Tuple[IterableDataset, str]:
        ds = load_dataset(
            self.config.dataset_name,
            name=self.config.subset,
            split="train",
            streaming=True,
        )
        ds = ds.shuffle(buffer_size=self.config.shuffle_buffer, seed=self.config.seed)
        first = next(iter(ds.take(1)))
        if self.config.text_field:
            if self.config.text_field not in first:
                raise ValueError(f"Dataset has no field '{self.config.text_field}'")
            field = self.config.text_field
        else:
            if "text" in first:
                field = "text"
            elif "content" in first:
                field = "content"
            else:
                raise ValueError(
                    "Dataset must contain a 'text' or 'content' field; use text_field param"
                )
        return ds, field

    # ------------------------------------------------------------------
    def _tokenize_batch(self, examples, text_field: str, seq_len: int, dynamic_batch: bool):
        texts = [ex[text_field] for ex in examples]
        tokens = self.tokenizer(
            texts,
            max_length=seq_len,
            truncation=True,
            padding=True if dynamic_batch else "max_length",
            return_tensors="pt",
        )
        tokens["labels"] = tokens["input_ids"].clone()
        return tokens

    # ------------------------------------------------------------------
=======
>>>>>>> df4d0334
    def save_checkpoint(self, path: str, step: int) -> None:
        """Save model and optimizer states."""
        self.accelerator.wait_for_everyone()
        outer_state = self.outer_opt.state_dict()
        state = {
            "model": self.accelerator.get_state_dict(self.model),
            "optimizer": deepcopy(self.optimizer.state_dict()),
            "outer_optimizer": outer_state.optimizer,
            "prev_vector": outer_state.prev_vector,
            "momentum_buffer": outer_state.momentum_buffer,
            "step": step,
        }
        if self.is_main:
            os.makedirs(os.path.dirname(path), exist_ok=True)
            torch.save(state, path)

    # ------------------------------------------------------------------
    def load_checkpoint(self, path: str) -> int:
        """Load model and optimizer states and return the stored step."""
        ckpt = torch.load(path, map_location="cpu")
        unwrapped = self.accelerator.unwrap_model(self.model)
        unwrapped.load_state_dict(ckpt["model"])
        self.optimizer.load_state_dict(ckpt["optimizer"])
        self.outer_opt.optimizer.load_state_dict(ckpt["outer_optimizer"])
        self.outer_opt.prev_vector.copy_(ckpt["prev_vector"])
        if self.outer_opt.momentum_buffer is not None and ckpt.get("momentum_buffer") is not None:
            self.outer_opt.momentum_buffer.copy_(ckpt["momentum_buffer"])
        return int(ckpt.get("step", 0))

    def _log(self, metrics: dict, step: int) -> None:
        """Log metrics to the configured backend."""
        if self.writer is None:
            return
        if self.config.log_with == "tensorboard":
            for k, v in metrics.items():
                self.writer.add_scalar(k, v, step)
        elif self.config.log_with == "wandb":
            self.writer.log(metrics, step=step)

    # ------------------------------------------------------------------
    def _grad_norm(self) -> float:
        norms = [p.grad.detach().float().norm() for p in self.model.parameters() if p.grad is not None]
        if norms:
            return torch.norm(torch.stack(norms)).item()
        return 0.0

    # ------------------------------------------------------------------
    def _validate(self, num_batches: int) -> float:
        """Run a simple validation loop and return mean loss."""
        self.model.eval()
        losses = []
        for i, batch in enumerate(self.dataloader):
            if i >= num_batches:
                break
            with torch.no_grad():
                outputs = self.model(**batch)
                losses.append(outputs.loss.item())
        self.model.train()
        if not losses:
            return float("nan")
        return sum(losses) / len(losses)

    # ------------------------------------------------------------------
    def train(self):
        cfg = self.config
        if not hasattr(self, "global_step"):
            self.global_step = 0
        if not hasattr(self, "writer"):
            self.writer = None
        total_steps = cfg.max_steps * cfg.diloco_loops
        progress_bar = tqdm(total=total_steps, disable=not self.is_main)
        start = getattr(self, "start_step", 0)
        if start:
            progress_bar.update(start)
        self.model.train()
        step = start
        try:
          for _ in range(cfg.diloco_loops):
              inner = 0
              for batch in self.dataloader:
                  with self.accelerator.accumulate(self.model):
                      outputs = self.model(**batch)
                      loss = outputs.loss
                      self.accelerator.backward(loss)
                      if self.accelerator.sync_gradients:
                          grad_norm = self._grad_norm()
                          self.optimizer.step()
                          self.lr_scheduler.step()
                          self.optimizer.zero_grad()
                          step += 1
                          inner += 1
                          self.global_step += 1
                          progress_bar.update(1)
                          if cfg.checkpoint_steps and step % cfg.checkpoint_steps == 0:
                              ckpt = os.path.join(cfg.output_dir, f"checkpoint_{step}.pt")
                              self.save_checkpoint(ckpt, step)
                          if self.is_main:
                              lr = self.lr_scheduler.get_last_lr()[0] if hasattr(self.lr_scheduler, "get_last_lr") else self.optimizer.param_groups[0]["lr"]
                              metrics = {
                                  "train/loss": loss.item(),
                                  "lr": lr,
                                  "grad_norm": grad_norm,
                              }
                              self._log(metrics, self.global_step)
                              if step % 20 == 0:
                                  progress_bar.set_description(
                                      f"loss {loss.item():.4f}"
                                  )
                          if inner >= cfg.max_steps:
                              break
              delta_norm = self.outer_opt.step()
              if self.is_main:
                  self._log({"outer/delta_norm": delta_norm}, self.global_step)
                  if cfg.eval_batches > 0:
                      val_loss = self._validate(cfg.eval_batches)
                      self._log({"val/loss": val_loss}, self.global_step)
              for p in self.model.parameters():
                  p.grad = None
        except KeyboardInterrupt:
            if self.is_main:
                print("\n⚠️  Training interrupted. Saving checkpoint...")
            self._save_final()
            return
        except RuntimeError as e:
            if self.is_main:
                print(f"\n❌  RuntimeError during training: {e}")
                print("Attempting graceful shutdown...")
            self.accelerator.wait_for_everyone()
            return

        self._save_final()
        if self.writer is not None and self.config.log_with == "tensorboard":
            self.writer.close()

    # ------------------------------------------------------------------
    def _save_final(self):
        self.accelerator.wait_for_everyone()
        unwrapped = self.accelerator.unwrap_model(self.model)
        state_dict = self.accelerator.get_state_dict(self.model)
        if self.is_main:
            os.makedirs(self.config.output_dir, exist_ok=True)
            unwrapped.save_pretrained(self.config.output_dir, state_dict=state_dict)
            self.tokenizer.save_pretrained(self.config.output_dir)
            print(f"\n✅  Model saved to: {self.config.output_dir}")


__all__ = ["DilocoFSDPTrainer", "TrainerConfig"]<|MERGE_RESOLUTION|>--- conflicted
+++ resolved
@@ -225,47 +225,6 @@
             self.start_step = self.load_checkpoint(config.resume_from)
 
     # ------------------------------------------------------------------
-<<<<<<< HEAD
-    def _get_dataset(self) -> Tuple[IterableDataset, str]:
-        ds = load_dataset(
-            self.config.dataset_name,
-            name=self.config.subset,
-            split="train",
-            streaming=True,
-        )
-        ds = ds.shuffle(buffer_size=self.config.shuffle_buffer, seed=self.config.seed)
-        first = next(iter(ds.take(1)))
-        if self.config.text_field:
-            if self.config.text_field not in first:
-                raise ValueError(f"Dataset has no field '{self.config.text_field}'")
-            field = self.config.text_field
-        else:
-            if "text" in first:
-                field = "text"
-            elif "content" in first:
-                field = "content"
-            else:
-                raise ValueError(
-                    "Dataset must contain a 'text' or 'content' field; use text_field param"
-                )
-        return ds, field
-
-    # ------------------------------------------------------------------
-    def _tokenize_batch(self, examples, text_field: str, seq_len: int, dynamic_batch: bool):
-        texts = [ex[text_field] for ex in examples]
-        tokens = self.tokenizer(
-            texts,
-            max_length=seq_len,
-            truncation=True,
-            padding=True if dynamic_batch else "max_length",
-            return_tensors="pt",
-        )
-        tokens["labels"] = tokens["input_ids"].clone()
-        return tokens
-
-    # ------------------------------------------------------------------
-=======
->>>>>>> df4d0334
     def save_checkpoint(self, path: str, step: int) -> None:
         """Save model and optimizer states."""
         self.accelerator.wait_for_everyone()
