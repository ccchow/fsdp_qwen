# Qwen FSDP Fine-Tuning Examples

This repository contains simple scripts for fine-tuning Qwen models with [Hugging Face Accelerate](https://github.com/huggingface/accelerate) using Fully Sharded Data Parallel (FSDP). The examples target a single-GPU workstation and are based on the walkthrough in `instruction.md`.
The ``DilocoFSDPTrainer`` uses a ``DeviceMesh`` to synchronize the outer
optimization step across ranks when running with multiple GPUs.

## Environment Setup

1. Create and activate a Python environment (e.g. conda or `venv`).
2. Install PyTorch with CUDA support and the required libraries:
   ```bash
   pip install torch torchvision torchaudio --index-url https://download.pytorch.org/whl/cu128
   pip install transformers accelerate datasets peft tqdm
   ```
3. (Optional) Log in to Hugging Face with `huggingface-cli login`.
4. Copy `fsdp_single_gpu.yaml` or run `accelerate config` to create your own Accelerate configuration.

A helper script `setup_env.sh` demonstrates these steps.

## Running a Fine-Tuning Job

After the environment is ready, launch training with the example script
`finetune_qwen_fsdp.py`, which uses the generic `DilocoFSDPTrainer` framework:

```bash
accelerate launch --config_file fsdp_single_gpu.yaml finetune_qwen_fsdp.py --output_dir ./qwen-output
```

The trainer will automatically set the tokenizer's `pad_token` to the `eos_token` if the former is missing.

See `instruction.md` for a complete walkthrough and more details on dataset preparation.

<<<<<<< HEAD
## Unique Samples Per Rank

When running on multiple GPUs, ensure that each rank receives a different slice
of the dataset. A simple approach is to rely on the `datasets` streaming API and
provide a distinct `seed` for each process (e.g. derive it from
`accelerator.process_index`). Proper shuffling of the data is important for the
DiLoCo optimizer to converge.
=======
### Multi-Node Launch

When running on multiple machines, start the script on each node with its
`machine_rank` and the total number of nodes. The trainer builds a per-node
process group so that FSDP shards only among GPUs on the same host.

```bash
# node 0
accelerate launch --num_machines 2 --machine_rank 0 \
    --config_file fsdp_multi_gpu.yaml finetune_qwen_fsdp.py --output_dir /path/to/out

# node 1
accelerate launch --num_machines 2 --machine_rank 1 \
    --config_file fsdp_multi_gpu.yaml finetune_qwen_fsdp.py --output_dir /path/to/out
```

`fsdp_multi_gpu.yaml` should describe the GPU layout for a single node (e.g. 4
processes) and the address of node 0. With this setup, model shards are kept
local to each node while gradients for the outer loop are synchronized across
all nodes.
>>>>>>> 47b1c7dc

## Sanity Check

To verify that your environment and dependencies are working, you can run a very
short training loop with `sanity_check_framework.py`:

```bash
python sanity_check_framework.py --output_dir ./tmp-check
```

This will instantiate the `DilocoFSDPTrainer` and perform a single training
step using the sample FineWeb-Edu subset.

## License

This project is licensed under the terms of the MIT License. See [LICENSE](LICENSE) for details.
<|MERGE_RESOLUTION|>--- conflicted
+++ resolved
@@ -30,7 +30,6 @@
 
 See `instruction.md` for a complete walkthrough and more details on dataset preparation.
 
-<<<<<<< HEAD
 ## Unique Samples Per Rank
 
 When running on multiple GPUs, ensure that each rank receives a different slice
@@ -38,7 +37,7 @@
 provide a distinct `seed` for each process (e.g. derive it from
 `accelerator.process_index`). Proper shuffling of the data is important for the
 DiLoCo optimizer to converge.
-=======
+
 ### Multi-Node Launch
 
 When running on multiple machines, start the script on each node with its
@@ -59,7 +58,6 @@
 processes) and the address of node 0. With this setup, model shards are kept
 local to each node while gradients for the outer loop are synchronized across
 all nodes.
->>>>>>> 47b1c7dc
 
 ## Sanity Check
 
