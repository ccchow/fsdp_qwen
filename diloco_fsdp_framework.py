#!/usr/bin/env python
"""Generic DiLoCo/FSDP training framework.

This module provides the :class:`DilocoFSDPTrainer` class which implements a
training loop for decentralized fine-tuning using Fully Sharded Data Parallel
(FSDP) and the DiLoCo outer optimization step. It now uses a
``DeviceMesh`` to synchronize the outer gradients across ranks so that
each worker applies the same update. The original
``finetune_qwen_fsdp.py`` script is now a thin wrapper around this framework.
"""

from __future__ import annotations

import os
from dataclasses import dataclass, field
from functools import partial
from typing import Iterable, Tuple, Optional
from copy import deepcopy

import torch
from datasets import load_dataset, IterableDataset
import torch.optim as optim
from torch.utils.data import DataLoader
from torch.distributed import barrier
from torch.distributed.device_mesh import DeviceMesh
import torch.distributed as dist
from transformers import AutoTokenizer, AutoModelForCausalLM, get_scheduler
from accelerate import Accelerator
from accelerate.utils import FullyShardedDataParallelPlugin
from tqdm.auto import tqdm


@dataclass
class TrainerConfig:
    """Configuration options for :class:`DilocoFSDPTrainer`."""

    model_name: str
    dataset_name: str
    subset: str
    output_dir: str
    seq_len: int = 1024
    batch_size: int = 2
    grad_accum: int = 8
    lr: float = 2e-5
    max_steps: int = 10_000
    diloco_loops: int = 1
    outer_lr: float = 1e-3
    outer_momentum: float = 0.0
    outer_lr_schedule: Optional[str] = None
    outer_grad_clip: Optional[float] = None
    text_field: Optional[str] = None
<<<<<<< HEAD
    checkpoint_steps: int = 0
    resume_from: Optional[str] = None
=======
    log_with: Optional[str] = None
    log_dir: Optional[str] = None
    eval_batches: int = 0
    inner_opt: str = "AdamW"
    inner_opt_kwargs: dict = field(default_factory=dict)
    outer_opt: str = "SGD"
    outer_opt_kwargs: dict = field(default_factory=dict)
    num_workers: int = 0
    dynamic_batch: bool = False
    seed: int = 0
    shuffle_buffer: int = 10_000

    def __post_init__(self) -> None:
        """Validate configuration values."""
        if self.diloco_loops <= 0:
            raise ValueError("diloco_loops must be > 0")
        if not 0.0 <= self.outer_momentum <= 1.0:
            raise ValueError("outer_momentum must be between 0.0 and 1.0")
        if self.lr <= 0 or self.outer_lr <= 0:
            raise ValueError("learning rate values must be positive")
>>>>>>> ccd77b10


class DilocoFSDPTrainer:
    """Trainer implementing DiLoCo + FSDP for generic models and datasets."""

    def __init__(self, config: TrainerConfig, accelerator: Optional[Accelerator] = None):
        self.config = config

        if accelerator is None:
            self._fsdp_plugin = FullyShardedDataParallelPlugin()
            self.accelerator = Accelerator(
                gradient_accumulation_steps=config.grad_accum,
                fsdp_plugin=self._fsdp_plugin,
            )
        else:
            self.accelerator = accelerator
            self._fsdp_plugin = getattr(self.accelerator.state, "fsdp_plugin", None)

        self.device = self.accelerator.device
        self.is_main = self.accelerator.is_main_process

        self.writer = None
        if config.log_with == "tensorboard" and self.is_main:
            from torch.utils.tensorboard import SummaryWriter
            log_dir = config.log_dir or os.path.join(config.output_dir, "logs")
            self.writer = SummaryWriter(log_dir)
        elif config.log_with == "wandb" and self.is_main:
            try:
                import wandb  # type: ignore

                wandb.init(project="diloco_fsdp", dir=config.output_dir, config=vars(config))
                self.writer = wandb
            except Exception:
                print("wandb logging requested but not available")

        self.global_step = 0

        # Create a per-node process group so FSDP only shards within each node
        self.fsdp_process_group = None
        if self.accelerator.num_processes > 1 and dist.is_initialized():
            local_world = int(os.environ.get("LOCAL_WORLD_SIZE", self.accelerator.num_processes))
            rank = dist.get_rank()
            start = (rank // local_world) * local_world
            ranks = list(range(start, start + local_world))
            self.fsdp_process_group = dist.new_group(ranks=ranks)
            if self._fsdp_plugin is not None:
                self._fsdp_plugin.fsdp_process_group = self.fsdp_process_group

        # --- Tokenizer & model ---
        self.tokenizer = AutoTokenizer.from_pretrained(
            config.model_name, use_fast=False, trust_remote_code=True
        )
        if self.tokenizer.pad_token is None:
            self.tokenizer.pad_token = self.tokenizer.eos_token
        self.model = AutoModelForCausalLM.from_pretrained(
            config.model_name,
            torch_dtype=torch.bfloat16
            if self.accelerator.mixed_precision == "bf16"
            else torch.float16,
            trust_remote_code=True,
        )
        self.model.config.use_cache = False
        self.model.gradient_checkpointing_enable()

        # --- Dataset streaming ---
        self.raw_dataset, self.text_field = self._get_dataset()
        self.collate_fn = partial(
            self._tokenize_batch,
            text_field=self.text_field,
            seq_len=config.seq_len,
            dynamic_batch=config.dynamic_batch,
        )
        self.dataloader = DataLoader(
            self.raw_dataset,
            batch_size=config.batch_size,
            num_workers=config.num_workers,
            collate_fn=self.collate_fn,
        )

        # --- Optimizer & scheduler ---
        try:
            inner_cls = getattr(optim, config.inner_opt)
        except AttributeError as e:
            raise ValueError(f"Unknown optimizer: {config.inner_opt}") from e

        inner_kwargs = {"lr": config.lr, "weight_decay": 0.01}
        inner_kwargs.update(config.inner_opt_kwargs)
        self.optimizer = inner_cls(self.model.parameters(), **inner_kwargs)
        self.lr_scheduler = get_scheduler(
            "cosine",
            optimizer=self.optimizer,
            num_warmup_steps=100,
            num_training_steps=config.max_steps,
        )

        (
            self.model,
            self.optimizer,
            self.dataloader,
            self.lr_scheduler,
        ) = self.accelerator.prepare(self.model, self.optimizer, self.dataloader, self.lr_scheduler)

        try:
            outer_cls = getattr(optim, config.outer_opt)
        except AttributeError as e:
            raise ValueError(f"Unknown optimizer: {config.outer_opt}") from e

        outer_kwargs = {"lr": config.outer_lr}
        if "momentum" not in config.outer_opt_kwargs:
            outer_kwargs["momentum"] = config.outer_momentum
        outer_kwargs.update(config.outer_opt_kwargs)
        self.outer_optimizer = outer_cls(self.model.parameters(), **outer_kwargs)
        if config.outer_lr_schedule:
            self.outer_lr_scheduler = get_scheduler(
                config.outer_lr_schedule,
                optimizer=self.outer_optimizer,
                num_warmup_steps=0,
                num_training_steps=config.diloco_loops,
            )
        else:
            self.outer_lr_scheduler = None

        if self.accelerator.num_processes > 1:
            device_ids = list(range(self.accelerator.num_processes))
            self.device_mesh = DeviceMesh("cuda", device_ids)
        else:
            self.device_mesh = None

        # Store a compressed snapshot of the parameters to reduce memory
        # overhead.  Using float16 provides a reasonable trade-off between
        # precision and size and avoids cloning the full parameter tensors.
        with torch.no_grad():
            params = [p.detach().cpu().to(torch.float16) for p in self.model.parameters()]
            self.prev_vector = torch.nn.utils.parameters_to_vector(params)
        if config.outer_momentum > 0:
            self.momentum_buffer = torch.zeros_like(self.prev_vector)
        else:
            self.momentum_buffer = None

        self.grad_params = [
            torch.nn.Parameter(torch.zeros_like(p), requires_grad=False)
            for p in self.model.parameters()
        ]

        self.start_step = 0
        if config.resume_from:
            self.start_step = self.load_checkpoint(config.resume_from)

    # ------------------------------------------------------------------
    def _get_dataset(self) -> Tuple[IterableDataset, str]:
        ds = load_dataset(
            self.config.dataset_name,
            name=self.config.subset,
            split="train",
            streaming=True,
        )
        ds = ds.shuffle(self.config.shuffle_buffer, seed=self.config.seed)
        first = next(iter(ds.take(1)))
        if self.config.text_field:
            if self.config.text_field not in first:
                raise ValueError(f"Dataset has no field '{self.config.text_field}'")
            field = self.config.text_field
        else:
            if "text" in first:
                field = "text"
            elif "content" in first:
                field = "content"
            else:
                raise ValueError(
                    "Dataset must contain a 'text' or 'content' field; use text_field param"
                )
        return ds, field

    # ------------------------------------------------------------------
    def _tokenize_batch(self, examples, text_field: str, seq_len: int, dynamic_batch: bool):
        texts = [ex[text_field] for ex in examples]
        tokens = self.tokenizer(
            texts,
            max_length=seq_len,
            truncation=True,
            padding=True if dynamic_batch else "max_length",
            return_tensors="pt",
        )
        tokens["labels"] = tokens["input_ids"].clone()
        return tokens

    # ------------------------------------------------------------------
<<<<<<< HEAD
    def save_checkpoint(self, path: str, step: int) -> None:
        """Save model and optimizer states."""
        self.accelerator.wait_for_everyone()
        state = {
            "model": self.accelerator.get_state_dict(self.model),
            "optimizer": deepcopy(self.optimizer.state_dict()),
            "outer_optimizer": deepcopy(self.outer_optimizer.state_dict()),
            "momentum_buffer": self.momentum_buffer.clone() if self.momentum_buffer is not None else None,
            "step": step,
        }
        if self.is_main:
            os.makedirs(os.path.dirname(path), exist_ok=True)
            torch.save(state, path)

    # ------------------------------------------------------------------
    def load_checkpoint(self, path: str) -> int:
        """Load model and optimizer states and return the stored step."""
        ckpt = torch.load(path, map_location="cpu")
        unwrapped = self.accelerator.unwrap_model(self.model)
        unwrapped.load_state_dict(ckpt["model"])
        self.optimizer.load_state_dict(ckpt["optimizer"])
        self.outer_optimizer.load_state_dict(ckpt["outer_optimizer"])
        if self.momentum_buffer is not None and ckpt.get("momentum_buffer") is not None:
            self.momentum_buffer.copy_(ckpt["momentum_buffer"])
        return int(ckpt.get("step", 0))
=======
    def _log(self, metrics: dict, step: int) -> None:
        """Log metrics to the configured backend."""
        if self.writer is None:
            return
        if self.config.log_with == "tensorboard":
            for k, v in metrics.items():
                self.writer.add_scalar(k, v, step)
        elif self.config.log_with == "wandb":
            self.writer.log(metrics, step=step)

    # ------------------------------------------------------------------
    def _grad_norm(self) -> float:
        norms = [p.grad.detach().float().norm() for p in self.model.parameters() if p.grad is not None]
        if norms:
            return torch.norm(torch.stack(norms)).item()
        return 0.0

    # ------------------------------------------------------------------
    def _validate(self, num_batches: int) -> float:
        """Run a simple validation loop and return mean loss."""
        self.model.eval()
        losses = []
        for i, batch in enumerate(self.dataloader):
            if i >= num_batches:
                break
            with torch.no_grad():
                outputs = self.model(**batch)
                losses.append(outputs.loss.item())
        self.model.train()
        if not losses:
            return float("nan")
        return sum(losses) / len(losses)
>>>>>>> ccd77b10

    # ------------------------------------------------------------------
    def train(self):
        cfg = self.config
<<<<<<< HEAD
        total_steps = cfg.max_steps * cfg.diloco_loops
        progress_bar = tqdm(total=total_steps, disable=not self.is_main)
        start = getattr(self, "start_step", 0)
        if start:
            progress_bar.update(start)
        self.model.train()
        step = start
        for _ in range(cfg.diloco_loops):
            inner = 0
            for batch in self.dataloader:
                with self.accelerator.accumulate(self.model):
                    outputs = self.model(**batch)
                    loss = outputs.loss
                    self.accelerator.backward(loss)
                    if self.accelerator.sync_gradients:
                        self.optimizer.step()
                        self.lr_scheduler.step()
                        self.optimizer.zero_grad()
                        step += 1
                        inner += 1
                        progress_bar.update(1)
                        if cfg.checkpoint_steps and step % cfg.checkpoint_steps == 0:
                            ckpt = os.path.join(cfg.output_dir, f"checkpoint_{step}.pt")
                            self.save_checkpoint(ckpt, step)
                        if self.is_main and step % 20 == 0:
                            progress_bar.set_description(
                                f"loss {loss.item():.4f}"
                            )
                        if inner >= cfg.max_steps:
                            break
            if self.device_mesh is not None:
                barrier()
            with torch.no_grad():
                curr_vector = torch.nn.utils.parameters_to_vector(
                    [p.detach().cpu() for p in self.model.parameters()]
                ).to(self.prev_vector.dtype)
                delta = curr_vector - self.prev_vector
                if cfg.outer_momentum > 0:
                    self.momentum_buffer.mul_(cfg.outer_momentum).add_(delta)
                    delta = self.momentum_buffer
                delta_gpu = delta.to(self.device, dtype=self.grad_params[0].dtype)
                if self.device_mesh is not None:
                    self.device_mesh.all_reduce(delta_gpu)
                    delta_gpu.div_(self.accelerator.num_processes)
                torch.nn.utils.vector_to_parameters(delta_gpu, self.grad_params)
                for p, g in zip(self.model.parameters(), self.grad_params):
                    p.grad = g.data
                self.prev_vector.copy_(curr_vector)
            self.outer_optimizer.step()
            self.outer_optimizer.zero_grad()
            for p in self.model.parameters():
                p.grad = None
            if step >= total_steps:
                break
=======
        if not hasattr(self, "global_step"):
            self.global_step = 0
        if not hasattr(self, "writer"):
            self.writer = None
        progress_bar = tqdm(
            range(cfg.max_steps * cfg.diloco_loops), disable=not self.is_main
        )
        self.model.train()
        try:
          for _ in range(cfg.diloco_loops):
              step = 0
              for batch in self.dataloader:
                  with self.accelerator.accumulate(self.model):
                      outputs = self.model(**batch)
                      loss = outputs.loss
                      self.accelerator.backward(loss)
                      if self.accelerator.sync_gradients:
                          grad_norm = self._grad_norm()
                          self.optimizer.step()
                          self.lr_scheduler.step()
                          self.optimizer.zero_grad()
                          step += 1
                          self.global_step += 1
                          progress_bar.update(1)
                          if self.is_main:
                              lr = self.lr_scheduler.get_last_lr()[0] if hasattr(self.lr_scheduler, "get_last_lr") else self.optimizer.param_groups[0]["lr"]
                              metrics = {
                                  "train/loss": loss.item(),
                                  "lr": lr,
                                  "grad_norm": grad_norm,
                              }
                              self._log(metrics, self.global_step)
                              if step % 20 == 0:
                                  progress_bar.set_description(
                                      f"loss {loss.item():.4f}"
                                  )
                          if step >= cfg.max_steps:
                              break
              if self.device_mesh is not None:
                  barrier()
              with torch.no_grad():
                  curr_vector = torch.nn.utils.parameters_to_vector(
                      [p.detach().cpu() for p in self.model.parameters()]
                  ).to(self.prev_vector.dtype)
                  delta = curr_vector - self.prev_vector
                  if cfg.outer_momentum > 0:
                      self.momentum_buffer.mul_(cfg.outer_momentum).add_(delta)
                      delta = self.momentum_buffer
                  delta_gpu = delta.to(self.device, dtype=self.grad_params[0].dtype)
                  handle = None
                  if self.device_mesh is not None:
                      pg = self.device_mesh.get_group()
                      handle = dist.all_reduce(delta_gpu, group=pg, async_op=True)
                  if handle is not None:
                      handle.wait()
                  torch.nn.utils.vector_to_parameters(delta_gpu, self.grad_params)
                  for p, g in zip(self.model.parameters(), self.grad_params):
                      p.grad = g.data
                  self.prev_vector.copy_(curr_vector)
              delta_norm = delta.norm().item()
              if cfg.outer_grad_clip:
                  torch.nn.utils.clip_grad_norm_(
                      self.model.parameters(), cfg.outer_grad_clip
                  )
              self.outer_optimizer.step()
              scheduler = getattr(self, "outer_lr_scheduler", None)
              if scheduler is not None:
                  scheduler.step()
              self.outer_optimizer.zero_grad()
              if self.is_main:
                  self._log({"outer/delta_norm": delta_norm}, self.global_step)
                  if cfg.eval_batches > 0:
                      val_loss = self._validate(cfg.eval_batches)
                      self._log({"val/loss": val_loss}, self.global_step)
              for p in self.model.parameters():
                  p.grad = None
        except KeyboardInterrupt:
            if self.is_main:
                print("\n⚠️  Training interrupted. Saving checkpoint...")
            self._save_final()
            return
        except RuntimeError as e:
            if self.is_main:
                print(f"\n❌  RuntimeError during training: {e}")
                print("Attempting graceful shutdown...")
            self.accelerator.wait_for_everyone()
            return

>>>>>>> ccd77b10
        self._save_final()
        if self.writer is not None and self.config.log_with == "tensorboard":
            self.writer.close()

    # ------------------------------------------------------------------
    def _save_final(self):
        self.accelerator.wait_for_everyone()
        unwrapped = self.accelerator.unwrap_model(self.model)
        state_dict = self.accelerator.get_state_dict(self.model)
        if self.is_main:
            os.makedirs(self.config.output_dir, exist_ok=True)
            unwrapped.save_pretrained(self.config.output_dir, state_dict=state_dict)
            self.tokenizer.save_pretrained(self.config.output_dir)
            print(f"\n✅  Model saved to: {self.config.output_dir}")


__all__ = ["DilocoFSDPTrainer", "TrainerConfig"]<|MERGE_RESOLUTION|>--- conflicted
+++ resolved
@@ -49,10 +49,8 @@
     outer_lr_schedule: Optional[str] = None
     outer_grad_clip: Optional[float] = None
     text_field: Optional[str] = None
-<<<<<<< HEAD
     checkpoint_steps: int = 0
     resume_from: Optional[str] = None
-=======
     log_with: Optional[str] = None
     log_dir: Optional[str] = None
     eval_batches: int = 0
@@ -73,7 +71,6 @@
             raise ValueError("outer_momentum must be between 0.0 and 1.0")
         if self.lr <= 0 or self.outer_lr <= 0:
             raise ValueError("learning rate values must be positive")
->>>>>>> ccd77b10
 
 
 class DilocoFSDPTrainer:
@@ -261,7 +258,6 @@
         return tokens
 
     # ------------------------------------------------------------------
-<<<<<<< HEAD
     def save_checkpoint(self, path: str, step: int) -> None:
         """Save model and optimizer states."""
         self.accelerator.wait_for_everyone()
@@ -287,7 +283,7 @@
         if self.momentum_buffer is not None and ckpt.get("momentum_buffer") is not None:
             self.momentum_buffer.copy_(ckpt["momentum_buffer"])
         return int(ckpt.get("step", 0))
-=======
+
     def _log(self, metrics: dict, step: int) -> None:
         """Log metrics to the configured backend."""
         if self.writer is None:
@@ -320,12 +316,14 @@
         if not losses:
             return float("nan")
         return sum(losses) / len(losses)
->>>>>>> ccd77b10
 
     # ------------------------------------------------------------------
     def train(self):
         cfg = self.config
-<<<<<<< HEAD
+        if not hasattr(self, "global_step"):
+            self.global_step = 0
+        if not hasattr(self, "writer"):
+            self.writer = None
         total_steps = cfg.max_steps * cfg.diloco_loops
         progress_bar = tqdm(total=total_steps, disable=not self.is_main)
         start = getattr(self, "start_step", 0)
@@ -333,65 +331,9 @@
             progress_bar.update(start)
         self.model.train()
         step = start
-        for _ in range(cfg.diloco_loops):
-            inner = 0
-            for batch in self.dataloader:
-                with self.accelerator.accumulate(self.model):
-                    outputs = self.model(**batch)
-                    loss = outputs.loss
-                    self.accelerator.backward(loss)
-                    if self.accelerator.sync_gradients:
-                        self.optimizer.step()
-                        self.lr_scheduler.step()
-                        self.optimizer.zero_grad()
-                        step += 1
-                        inner += 1
-                        progress_bar.update(1)
-                        if cfg.checkpoint_steps and step % cfg.checkpoint_steps == 0:
-                            ckpt = os.path.join(cfg.output_dir, f"checkpoint_{step}.pt")
-                            self.save_checkpoint(ckpt, step)
-                        if self.is_main and step % 20 == 0:
-                            progress_bar.set_description(
-                                f"loss {loss.item():.4f}"
-                            )
-                        if inner >= cfg.max_steps:
-                            break
-            if self.device_mesh is not None:
-                barrier()
-            with torch.no_grad():
-                curr_vector = torch.nn.utils.parameters_to_vector(
-                    [p.detach().cpu() for p in self.model.parameters()]
-                ).to(self.prev_vector.dtype)
-                delta = curr_vector - self.prev_vector
-                if cfg.outer_momentum > 0:
-                    self.momentum_buffer.mul_(cfg.outer_momentum).add_(delta)
-                    delta = self.momentum_buffer
-                delta_gpu = delta.to(self.device, dtype=self.grad_params[0].dtype)
-                if self.device_mesh is not None:
-                    self.device_mesh.all_reduce(delta_gpu)
-                    delta_gpu.div_(self.accelerator.num_processes)
-                torch.nn.utils.vector_to_parameters(delta_gpu, self.grad_params)
-                for p, g in zip(self.model.parameters(), self.grad_params):
-                    p.grad = g.data
-                self.prev_vector.copy_(curr_vector)
-            self.outer_optimizer.step()
-            self.outer_optimizer.zero_grad()
-            for p in self.model.parameters():
-                p.grad = None
-            if step >= total_steps:
-                break
-=======
-        if not hasattr(self, "global_step"):
-            self.global_step = 0
-        if not hasattr(self, "writer"):
-            self.writer = None
-        progress_bar = tqdm(
-            range(cfg.max_steps * cfg.diloco_loops), disable=not self.is_main
-        )
-        self.model.train()
         try:
           for _ in range(cfg.diloco_loops):
-              step = 0
+              inner = 0
               for batch in self.dataloader:
                   with self.accelerator.accumulate(self.model):
                       outputs = self.model(**batch)
@@ -403,8 +345,12 @@
                           self.lr_scheduler.step()
                           self.optimizer.zero_grad()
                           step += 1
+                          inner += 1
                           self.global_step += 1
                           progress_bar.update(1)
+                          if cfg.checkpoint_steps and step % cfg.checkpoint_steps == 0:
+                              ckpt = os.path.join(cfg.output_dir, f"checkpoint_{step}.pt")
+                              self.save_checkpoint(ckpt, step)
                           if self.is_main:
                               lr = self.lr_scheduler.get_last_lr()[0] if hasattr(self.lr_scheduler, "get_last_lr") else self.optimizer.param_groups[0]["lr"]
                               metrics = {
@@ -417,7 +363,7 @@
                                   progress_bar.set_description(
                                       f"loss {loss.item():.4f}"
                                   )
-                          if step >= cfg.max_steps:
+                          if inner >= cfg.max_steps:
                               break
               if self.device_mesh is not None:
                   barrier()
@@ -469,7 +415,6 @@
             self.accelerator.wait_for_everyone()
             return
 
->>>>>>> ccd77b10
         self._save_final()
         if self.writer is not None and self.config.log_with == "tensorboard":
             self.writer.close()
