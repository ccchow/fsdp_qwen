--- conflicted
+++ resolved
@@ -39,7 +39,6 @@
         help="Momentum used by the outer Diloco SGD optimizer",
     )
     parser.add_argument(
-<<<<<<< HEAD
         "--outer_lr_schedule",
         default=None,
         help="Scheduler type for the outer optimizer (e.g. linear, cosine)",
@@ -49,7 +48,7 @@
         type=float,
         default=None,
         help="Max norm for outer gradients (clip before outer step)",
-=======
+    parser.add_argument(
         "--inner_opt",
         default="AdamW",
         help="torch.optim optimizer class for the inner loop",
@@ -70,7 +69,6 @@
         type=json.loads,
         default={},
         help="JSON dict of kwargs for the outer optimizer",
->>>>>>> cf11a2f8
     )
     parser.add_argument(
         "--text_field",
@@ -95,15 +93,12 @@
         diloco_loops=args.diloco_loops,
         outer_lr=args.outer_lr,
         outer_momentum=args.outer_momentum,
-<<<<<<< HEAD
         outer_lr_schedule=args.outer_lr_schedule,
         outer_grad_clip=args.outer_grad_clip,
-=======
         inner_opt=args.inner_opt,
         inner_opt_kwargs=args.inner_opt_kwargs,
         outer_opt=args.outer_opt,
         outer_opt_kwargs=args.outer_opt_kwargs,
->>>>>>> cf11a2f8
         text_field=args.text_field,
     )
     trainer = DilocoFSDPTrainer(cfg)
